--- conflicted
+++ resolved
@@ -32,8 +32,6 @@
 }
 /* latin-ext */
 @font-face {
-<<<<<<< HEAD
-=======
   font-family: 'Roboto Condensed';
   font-style: normal;
   font-weight: 400;
@@ -66,7 +64,6 @@
 }
 /* latin-ext */
 @font-face {
->>>>>>> 2691b3de
   font-family: 'Roboto Mono';
   font-style: normal;
   font-weight: 300;
